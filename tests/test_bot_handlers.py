import sys
from pathlib import Path
import types
import asyncio
import logging

import pytest
from telegram import InlineKeyboardMarkup

sys.path.append(str(Path(__file__).resolve().parents[1]))

import emailbot.bot_handlers as bh
from emailbot.bot_handlers import start, handle_document, handle_text, SESSION_KEY, SessionState


class DummyFile:
    async def download_to_drive(self, path):
        return


class DummyDocument:
    file_name = "test.txt"

    async def get_file(self):
        return DummyFile()


class DummyMessage:
    def __init__(self, text: str | None = None, document=None, chat_id: int = 123):
        self.text = text
        self.document = document
        self.replies: list[str] = []
        self.reply_markups: list = []
        self.chat = types.SimpleNamespace(id=chat_id)

    async def reply_text(self, text, reply_markup=None):
        self.replies.append(text)
        self.reply_markups.append(reply_markup)
        return self


class DummyUpdate:
    def __init__(
        self,
        text: str | None = None,
        document=None,
        chat_id: int = 123,
        callback_data: str | None = None,
    ):
        self.message = DummyMessage(text=text, document=document, chat_id=chat_id)
        self.effective_chat = types.SimpleNamespace(id=chat_id)
        if callback_data is not None:
            self.callback_query = types.SimpleNamespace(
                data=callback_data, message=DummyMessage(chat_id=chat_id)
            )


class DummyContext:
    def __init__(self):
        self.chat_data: dict = {}
        self.user_data: dict = {}


def run(coro):
    return asyncio.run(coro)


def test_start_initializes_state():
    update = DummyUpdate(text="/start")
    ctx = DummyContext()
    run(start(update, ctx))
    assert SESSION_KEY in ctx.chat_data
    assert isinstance(ctx.chat_data[SESSION_KEY], SessionState)
    assert update.message.replies[0].startswith("Можно загрузить данные")


def test_handle_document_processes_file(monkeypatch, tmp_path):
    update = DummyUpdate(document=DummyDocument())
    ctx = DummyContext()

    monkeypatch.setattr(bh, "DOWNLOAD_DIR", tmp_path)
    monkeypatch.setattr(
        bh,
        "extract_from_uploaded_file",
        lambda path: ({"good@example.com", "123@site.com"}, {"foreign@example.de"}),
    )
    monkeypatch.setattr(bh, "collect_repairs_from_files", lambda files: [("bad@example.com", "good@example.com")])
    monkeypatch.setattr(bh, "apply_numeric_truncation_removal", lambda allowed: (allowed, []))
    monkeypatch.setattr(bh, "sample_preview", lambda items, k: list(items)[:k])

    run(handle_document(update, ctx))

    state = ctx.chat_data[SESSION_KEY]
    assert state.all_emails == {"good@example.com"}
    assert state.suspect_numeric == ["123@site.com"]
    assert state.foreign == ["foreign@example.de"]
    report = update.message.replies[2]
    assert "Найдено адресов (.ru/.com): 2" in report
    assert "Уникальных (после базовой очистки): 1" in report


def test_handle_text_add_block(monkeypatch):
    update = DummyUpdate(text="Test@example.com")
    ctx = DummyContext()
    ctx.user_data["awaiting_block_email"] = True
    added: list[str] = []
    monkeypatch.setattr(bh, "add_blocked_email", lambda e: not added.append(e))

    run(handle_text(update, ctx))

    assert ctx.user_data["awaiting_block_email"] is False
    assert added == ["test@example.com"]
    assert update.message.replies[0] == "Добавлено в исключения: 1"


def test_handle_text_manual_emails():
    update = DummyUpdate(text="User@example.com support@support.com 123@site.com 1test@site.com")
    ctx = DummyContext()
    ctx.user_data["awaiting_manual_email"] = True

    run(handle_text(update, ctx))

    assert ctx.user_data["manual_emails"] == ["1test@site.com", "user@example.com"]
    assert ctx.user_data["awaiting_manual_email"] is False
    assert "К отправке: 1test@site.com, user@example.com" in update.message.replies[0]


def test_select_group_sets_html_template():
    update = DummyUpdate(callback_data="group_спорт")
    ctx = DummyContext()
    ctx.chat_data[SESSION_KEY] = SessionState(to_send=["a@example.com"])

    run(bh.select_group(update, ctx))

    state = ctx.chat_data[SESSION_KEY]
    assert state.template.endswith((".htm", ".html"))


def test_send_manual_email_uses_html_template(monkeypatch):
    update = DummyUpdate(callback_data="manual_group_туризм")
    ctx = DummyContext()
    ctx.user_data["manual_emails"] = ["user@example.com"]

    sent_paths = []

    def fake_send(client, imap, folder, addr, path, *a, **kw):
        sent_paths.append(path)

    class DummyImap:
        def login(self, *a, **k):
            return "OK", None

        def list(self, *a, **k):
            return "OK", []

        def select(self, *a, **k):
            return "OK", None

        def logout(self):
            return

    class DummyClient:
        def __enter__(self):
            return self

        def __exit__(self, *a):
            return False

    monkeypatch.setattr(bh, "SmtpClient", lambda *a, **k: DummyClient())
    monkeypatch.setattr(bh, "imaplib", types.SimpleNamespace(IMAP4_SSL=lambda *a, **k: DummyImap()))
    monkeypatch.setattr(bh, "send_email_with_sessions", fake_send)
    monkeypatch.setattr(bh, "get_blocked_emails", lambda: set())
    monkeypatch.setattr(bh, "get_sent_today", lambda: set())
    monkeypatch.setattr(bh, "was_emailed_recently", lambda *a, **k: False)
    monkeypatch.setattr(bh, "log_sent_email", lambda *a, **k: None)
    monkeypatch.setattr(bh, "clear_recent_sent_cache", lambda: None)
    monkeypatch.setattr(bh, "disable_force_send", lambda chat_id: None)

    async def dummy_sleep(_):
        return

    monkeypatch.setattr(asyncio, "sleep", dummy_sleep)

    run(bh.send_manual_email(update, ctx))

    assert sent_paths and sent_paths[0].endswith((".htm", ".html"))


<<<<<<< HEAD
@pytest.mark.asyncio
async def test_manual_input_parsing_accepts_gmail(caplog):
=======
def test_manual_input_parsing_accepts_gmail(caplog):
>>>>>>> 790d71ac
    update = DummyUpdate(text="taravskayavm@gmail.com")
    ctx = DummyContext()
    ctx.user_data["awaiting_manual_email"] = True
    with caplog.at_level(logging.INFO):
<<<<<<< HEAD
        await handle_text(update, ctx)
=======
        run(handle_text(update, ctx))
>>>>>>> 790d71ac
    assert ctx.user_data["manual_emails"] == ["taravskayavm@gmail.com"]
    assert ctx.user_data["awaiting_manual_email"] is False
    assert isinstance(update.message.reply_markups[0], InlineKeyboardMarkup)
    assert any("Manual input parsing" in r.message for r in caplog.records)<|MERGE_RESOLUTION|>--- conflicted
+++ resolved
@@ -186,22 +186,14 @@
     assert sent_paths and sent_paths[0].endswith((".htm", ".html"))
 
 
-<<<<<<< HEAD
 @pytest.mark.asyncio
 async def test_manual_input_parsing_accepts_gmail(caplog):
-=======
-def test_manual_input_parsing_accepts_gmail(caplog):
->>>>>>> 790d71ac
     update = DummyUpdate(text="taravskayavm@gmail.com")
     ctx = DummyContext()
     ctx.user_data["awaiting_manual_email"] = True
     with caplog.at_level(logging.INFO):
-<<<<<<< HEAD
         await handle_text(update, ctx)
-=======
-        run(handle_text(update, ctx))
->>>>>>> 790d71ac
     assert ctx.user_data["manual_emails"] == ["taravskayavm@gmail.com"]
     assert ctx.user_data["awaiting_manual_email"] is False
     assert isinstance(update.message.reply_markups[0], InlineKeyboardMarkup)
-    assert any("Manual input parsing" in r.message for r in caplog.records)+    assert any("Manual input parsing" in r.getMessage() for r in caplog.records)