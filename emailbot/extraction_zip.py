--- conflicted
+++ resolved
@@ -159,17 +159,13 @@
 
     z.close()
     hits = merge_footnote_prefix_variants(hits, stats)
-<<<<<<< HEAD
     hits, fixed = repair_footnote_singletons(hits, settings.PDF_LAYOUT_AWARE)
     if fixed:
         stats["footnote_singletons_repaired"] = stats.get(
             "footnote_singletons_repaired", 0
         ) + fixed
     hits = _dedupe(hits)
-=======
-    hits = _dedupe(hits)
-    hits = repair_footnote_singletons(hits, stats)
->>>>>>> ee926867
+
     return hits, stats
 
 
