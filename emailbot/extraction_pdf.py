"""PDF extraction helpers with optional layout and OCR features."""
from __future__ import annotations

import logging
import re
import statistics
import time
from typing import Dict, List, Optional

from emailbot import settings
from emailbot.settings_store import get
from .extraction_common import preprocess_text

_SUP_DIGITS = str.maketrans({
    "0": "⁰",
    "1": "¹",
    "2": "²",
    "3": "³",
    "4": "⁴",
    "5": "⁵",
    "6": "⁶",
    "7": "⁷",
    "8": "⁸",
    "9": "⁹",
})

_OCR_PAGE_LIMIT = 10
_OCR_TIME_LIMIT = 30  # seconds

logger = logging.getLogger(__name__)


def _page_text_layout(page) -> str:
    """Return page text reconstructing layout and superscript digits."""

    data = page.get_text("dict")
    chars: List[tuple[str, float]] = []
    sizes: List[float] = []
    for block in data.get("blocks", []):
        for line in block.get("lines", []):
            for span in line.get("spans", []):
                size = float(span.get("size", 0))
                text = span.get("text", "")
                for ch in text:
                    chars.append((ch, size))
                    sizes.append(size)
            chars.append(("\n", 0))
    if chars and chars[-1][0] == "\n":
        chars.pop()
    median = statistics.median(sizes) if sizes else 0
    out = []
    for ch, size in chars:
        if ch.isdigit() and median and size < median * 0.8:
            out.append(_SUP_DIGITS.get(ch, ch))
        else:
            out.append(ch)
    return "".join(out)


def _ocr_page(page) -> str:
    try:
        import pytesseract  # type: ignore
        from PIL import Image  # type: ignore
    except Exception:
        return ""
    try:
        pix = page.get_pixmap(dpi=200)
        img = Image.frombytes("RGB", [pix.width, pix.height], pix.samples)
        return pytesseract.image_to_string(img)
    except Exception:
        return ""


def extract_from_pdf(path: str, stop_event: Optional[object] = None) -> tuple[list["EmailHit"], Dict]:
    """Extract e-mail addresses from a PDF file."""

<<<<<<< HEAD
    from .dedupe import merge_footnote_prefix_variants, repair_footnote_singletons
    from .extraction import EmailHit, extract_emails_document, _dedupe
=======
    from .extraction import (
        EmailHit,
        extract_emails_document,
        repair_footnote_singletons,
        _dedupe,
    )
>>>>>>> ee926867
    settings.load()
    strict = get("STRICT_OBFUSCATION", settings.STRICT_OBFUSCATION)
    radius = get("FOOTNOTE_RADIUS_PAGES", settings.FOOTNOTE_RADIUS_PAGES)
    layout = get("PDF_LAYOUT_AWARE", settings.PDF_LAYOUT_AWARE)
    ocr = get("ENABLE_OCR", settings.ENABLE_OCR)

    try:
        import fitz  # type: ignore
    except Exception:
        try:
            with open(path, "rb") as f:
                text = f.read().decode("utf-8", "ignore")
        except Exception:
            return [], {"errors": ["cannot open"]}
        hits = [
            EmailHit(email=e, source_ref=f"pdf:{path}", origin="direct_at")
            for e in extract_emails_document(text)
        ]
        return _dedupe(hits), {"pages": 0, "needs_ocr": True}

    hits: List[EmailHit] = []
    stats: Dict[str, int] = {"pages": 0}
    doc = fitz.open(path)
    ocr_pages = 0
    ocr_start = time.time()
    for page_idx, page in enumerate(doc, start=1):
        if stop_event and getattr(stop_event, "is_set", lambda: False)():
            break
        stats["pages"] += 1
        if layout:
            try:
                text = _page_text_layout(page)
            except Exception:
                text = page.get_text() or ""
        else:
            text = page.get_text() or ""
        if not text.strip() and ocr:
            if (
                ocr_pages < _OCR_PAGE_LIMIT
                and time.time() - ocr_start < _OCR_TIME_LIMIT
            ):
                text = _ocr_page(page)
                if text:
                    ocr_pages += 1
                    stats["ocr_pages"] = ocr_pages
        text = preprocess_text(text)
        low_text = text.lower()
        for email in extract_emails_document(text):
            for m in re.finditer(re.escape(email), low_text):
                start, end = m.span()
                pre = text[max(0, start - 16) : start]
                post = text[end : end + 16]
                hits.append(
                    EmailHit(
                        email=email,
                        source_ref=f"pdf:{path}#page={page_idx}",
                        origin="direct_at",
                        pre=pre,
                        post=post,
                    )
                )
        if stop_event and getattr(stop_event, "is_set", lambda: False)():
            break
    doc.close()
    if ocr:
        logger.debug("ocr_pages=%d", ocr_pages)
<<<<<<< HEAD
    hits = merge_footnote_prefix_variants(hits, stats)
    hits, fixed = repair_footnote_singletons(hits, layout)
    if fixed:
        stats["footnote_singletons_repaired"] = stats.get(
            "footnote_singletons_repaired", 0
        ) + fixed
    hits = _dedupe(hits)
=======
    hits = _dedupe(hits)
    hits = repair_footnote_singletons(hits, stats)
>>>>>>> ee926867
    return hits, stats


def extract_from_pdf_stream(
    data: bytes, source_ref: str, stop_event: Optional[object] = None
) -> tuple[list["EmailHit"], Dict]:
    """Extract e-mail addresses from PDF bytes."""

<<<<<<< HEAD
    from .dedupe import merge_footnote_prefix_variants, repair_footnote_singletons
    from .extraction import EmailHit, extract_emails_document, _dedupe
=======
    from .extraction import (
        EmailHit,
        extract_emails_document,
        repair_footnote_singletons,
        _dedupe,
    )
>>>>>>> ee926867

    settings.load()
    strict = get("STRICT_OBFUSCATION", settings.STRICT_OBFUSCATION)
    radius = get("FOOTNOTE_RADIUS_PAGES", settings.FOOTNOTE_RADIUS_PAGES)
    layout = get("PDF_LAYOUT_AWARE", settings.PDF_LAYOUT_AWARE)
    ocr = get("ENABLE_OCR", settings.ENABLE_OCR)

    try:
        import fitz  # type: ignore
    except Exception:
        try:
            text = data.decode("utf-8", "ignore")
        except Exception:
            return [], {"errors": ["cannot open"]}
        hits = [
            EmailHit(email=e, source_ref=source_ref, origin="direct_at")
            for e in extract_emails_document(text)
        ]
        return _dedupe(hits), {"pages": 0, "needs_ocr": True}

    hits: List[EmailHit] = []
    stats: Dict[str, int] = {"pages": 0}
    doc = fitz.open(stream=data, filetype="pdf")
    ocr_pages = 0
    ocr_start = time.time()
    for page_idx, page in enumerate(doc, start=1):
        if stop_event and getattr(stop_event, "is_set", lambda: False)():
            break
        stats["pages"] += 1
        if layout:
            try:
                text = _page_text_layout(page)
            except Exception:
                text = page.get_text() or ""
        else:
            text = page.get_text() or ""
        if not text.strip() and ocr:
            if (
                ocr_pages < _OCR_PAGE_LIMIT
                and time.time() - ocr_start < _OCR_TIME_LIMIT
            ):
                text = _ocr_page(page)
                if text:
                    ocr_pages += 1
                    stats["ocr_pages"] = ocr_pages
        text = preprocess_text(text)
        low_text = text.lower()
        for email in extract_emails_document(text):
            for m in re.finditer(re.escape(email), low_text):
                start, end = m.span()
                pre = text[max(0, start - 16) : start]
                post = text[end : end + 16]
                hits.append(
                    EmailHit(
                        email=email,
                        source_ref=f"{source_ref}#page={page_idx}",
                        origin="direct_at",
                        pre=pre,
                        post=post,
                    )
                )
        if stop_event and getattr(stop_event, "is_set", lambda: False)():
            break
    doc.close()
    if ocr:
        logger.debug("ocr_pages=%d", ocr_pages)
<<<<<<< HEAD
    hits = merge_footnote_prefix_variants(hits, stats)
    hits, fixed = repair_footnote_singletons(hits, layout)
    if fixed:
        stats["footnote_singletons_repaired"] = stats.get(
            "footnote_singletons_repaired", 0
        ) + fixed
    hits = _dedupe(hits)
=======
    hits = _dedupe(hits)
    hits = repair_footnote_singletons(hits, stats)
>>>>>>> ee926867
    return hits, stats


__all__ = ["extract_from_pdf", "extract_from_pdf_stream"]<|MERGE_RESOLUTION|>--- conflicted
+++ resolved
@@ -74,17 +74,9 @@
 def extract_from_pdf(path: str, stop_event: Optional[object] = None) -> tuple[list["EmailHit"], Dict]:
     """Extract e-mail addresses from a PDF file."""
 
-<<<<<<< HEAD
     from .dedupe import merge_footnote_prefix_variants, repair_footnote_singletons
     from .extraction import EmailHit, extract_emails_document, _dedupe
-=======
-    from .extraction import (
-        EmailHit,
-        extract_emails_document,
-        repair_footnote_singletons,
-        _dedupe,
-    )
->>>>>>> ee926867
+
     settings.load()
     strict = get("STRICT_OBFUSCATION", settings.STRICT_OBFUSCATION)
     radius = get("FOOTNOTE_RADIUS_PAGES", settings.FOOTNOTE_RADIUS_PAGES)
@@ -151,7 +143,7 @@
     doc.close()
     if ocr:
         logger.debug("ocr_pages=%d", ocr_pages)
-<<<<<<< HEAD
+
     hits = merge_footnote_prefix_variants(hits, stats)
     hits, fixed = repair_footnote_singletons(hits, layout)
     if fixed:
@@ -159,10 +151,7 @@
             "footnote_singletons_repaired", 0
         ) + fixed
     hits = _dedupe(hits)
-=======
-    hits = _dedupe(hits)
-    hits = repair_footnote_singletons(hits, stats)
->>>>>>> ee926867
+
     return hits, stats
 
 
@@ -171,17 +160,9 @@
 ) -> tuple[list["EmailHit"], Dict]:
     """Extract e-mail addresses from PDF bytes."""
 
-<<<<<<< HEAD
+
     from .dedupe import merge_footnote_prefix_variants, repair_footnote_singletons
     from .extraction import EmailHit, extract_emails_document, _dedupe
-=======
-    from .extraction import (
-        EmailHit,
-        extract_emails_document,
-        repair_footnote_singletons,
-        _dedupe,
-    )
->>>>>>> ee926867
 
     settings.load()
     strict = get("STRICT_OBFUSCATION", settings.STRICT_OBFUSCATION)
@@ -248,7 +229,7 @@
     doc.close()
     if ocr:
         logger.debug("ocr_pages=%d", ocr_pages)
-<<<<<<< HEAD
+
     hits = merge_footnote_prefix_variants(hits, stats)
     hits, fixed = repair_footnote_singletons(hits, layout)
     if fixed:
@@ -256,10 +237,7 @@
             "footnote_singletons_repaired", 0
         ) + fixed
     hits = _dedupe(hits)
-=======
-    hits = _dedupe(hits)
-    hits = repair_footnote_singletons(hits, stats)
->>>>>>> ee926867
+
     return hits, stats
 
 
