--- conflicted
+++ resolved
@@ -583,24 +583,15 @@
     )
 
 
-async def prompt_manual_email(update: Update, context: ContextTypes.DEFAULT_TYPE) -> None:
-    """Ask the user to enter e-mail addresses manually."""
-
-    clear_all_awaiting(context)
-    await update.message.reply_text(
-        "Введите email или список email-адресов (через запятую/пробел/с новой строки):"
-    )
-    context.user_data["awaiting_manual_email"] = True
-
-
 async def handle_text(update: Update, context: ContextTypes.DEFAULT_TYPE) -> None:
     """Process text messages for uploads, blocking or manual lists."""
 
     chat_id = update.effective_chat.id
     text = update.message.text or ""
+
     if context.user_data.get("awaiting_block_email"):
         clean = _preclean_text_for_emails(text)
-<<<<<<< HEAD
+        # извлекаем из сырого и из очищенного — чтобы не пропустить адреса с невидимыми символами
         emails: Set[str] = set()
         for src in (text, clean):
             emails.update(
@@ -608,22 +599,16 @@
                 for x in extract_emails_loose(src)
                 if "@" in x
             )
-=======
-        emails = {
-            normalize_email(x)
-            for x in extract_emails_loose(clean)
-            if "@" in x
-        }
->>>>>>> 3840ecb6
         added = [e for e in emails if add_blocked_email(e)]
         await update.message.reply_text(
             f"Добавлено в исключения: {len(added)}" if added else "Ничего не добавлено."
         )
         context.user_data["awaiting_block_email"] = False
         return
+
     if context.user_data.get("awaiting_manual_email"):
         clean = _preclean_text_for_emails(text)
-<<<<<<< HEAD
+        # собрать кандидатов из raw + cleaned, нормализовать и убрать мусор
         candidates: Set[str] = set()
         for src in (text, clean):
             candidates.update(
@@ -632,10 +617,7 @@
                 if "@" in x
             )
         found = collapse_footnote_variants(candidates)
-=======
-        found = {normalize_email(x) for x in extract_emails_loose(clean)}
-        found = collapse_footnote_variants(found)
->>>>>>> 3840ecb6
+        # последовательная фильтрация
         filtered = [e for e in found if is_allowed_tld(e)]
         filtered = [e for e in filtered if not any(tp in e for tp in TECH_PATTERNS)]
         filtered = [e for e in filtered if not is_numeric_localpart(e)]
@@ -664,6 +646,7 @@
             )
         return
 
+    # дальше — обработка URL'ов как было
     urls = re.findall(r"https?://\S+", text)
     if urls:
         await update.message.reply_text("🌐 Загружаем страницы...")
@@ -687,7 +670,6 @@
         )
         return
 
-
 async def ask_include_numeric(update: Update, context: ContextTypes.DEFAULT_TYPE) -> None:
     """Ask whether numeric-only addresses should be added."""
 
@@ -720,7 +702,6 @@
             ]
         ),
     )
-
 
 async def include_numeric_emails(update: Update, context: ContextTypes.DEFAULT_TYPE) -> None:
     """Include numeric-only e-mail addresses in the send list."""
